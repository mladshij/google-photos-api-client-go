package uploader

import (
	"fmt"
	"net/http"
	"os"
	"path"

	"github.com/gphotosuploader/google-photos-api-client-go/lib-gphotos/internal/log"
	"github.com/gphotosuploader/google-photos-api-client-go/lib-gphotos/internal/progress"
)

// createRawUploadRequest returns a raw (non-resumable) upload request for Google Photos.
<<<<<<< HEAD
func createRawUploadRequest(url string, upload *Upload, l log.Logger) (*http.Request, error) {
	r := &progress.Reporter{
		reader:       upload.r,
		writer:       os.Stdout,
		description:  upload.name,
		maxBytes:     upload.size,
		currentBytes: upload.sent,
	}
	req, err := http.NewRequest("POST", url, r)
=======
func createRawUploadRequest(url string, upload *Upload) (*http.Request, error) {
	req, err := http.NewRequest("POST", url, upload.r)
>>>>>>> 955aa447
	if err != nil {
		return nil, err
	}

	req.Header.Set("Content-Type", "application/octet-stream")
	req.Header.Add("X-Goog-Upload-File-Name", path.Base(upload.name))
	req.Header.Set("X-Goog-Upload-Protocol", "raw")

	return req, nil

}

// createInitialResumableUploadRequest returns a starting resumable upload request for Google Photos.
// url is the Google Photos upload endpoint.
func createInitialResumableUploadRequest(url string, upload *Upload) (*http.Request, error) {
	req, err := http.NewRequest("POST", url, nil)
	if err != nil {
		return nil, err
	}
	req.Header.Set("Content-Length", "0")
	req.Header.Set("X-Goog-Upload-Command", "start")
	req.Header.Add("X-Goog-Upload-Content-Type", "application/octet-stream")
	req.Header.Set("X-Goog-Upload-Protocol", "resumable")
	req.Header.Set("X-Goog-Upload-Raw-Size", fmt.Sprintf("%d", upload.size))

	return req, nil
}

// createQueryOffsetRequest returns a query offset request for Google Photos.
// url is the unique URL that must be used to complete the upload through all of the remaining requests.
func createQueryOffsetRequest(url string) (*http.Request, error) {
	req, err := http.NewRequest("POST", url, nil)
	if err != nil {
		return nil, err
	}
	req.Header.Set("Content-Length", "0")
	req.Header.Set("X-Goog-Upload-Command", "query")

	return req, nil
}

// createResumeUploadRequest returns a resumable upload request to continue an started upload for Google Photos.
// url is the unique URL that must be used to complete the upload through all of the remaining requests.
<<<<<<< HEAD
func createResumeUploadRequest(url string, upload *Upload, l log.Logger) (*http.Request, error) {
	r := &progress.Reporter{
		reader:       upload.r,
		writer:       os.Stdout,
		description:  upload.name,
		maxBytes:     upload.size,
		currentBytes: upload.sent,
	}
	req, err := http.NewRequest("POST", url, r)
=======
func createResumeUploadRequest(url string, upload *Upload) (*http.Request, error) {
	req, err := http.NewRequest("POST", url, upload.r)
>>>>>>> 955aa447
	if err != nil {
		return nil, err
	}

	req.Header.Set("Content-Length", fmt.Sprintf("%d", upload.size-upload.sent))
	req.Header.Add("X-Goog-Upload-Command", "upload, finalize")
	req.Header.Set("X-Goog-Upload-Offset", fmt.Sprintf("%d", upload.sent))

	return req, nil
}<|MERGE_RESOLUTION|>--- conflicted
+++ resolved
@@ -3,28 +3,12 @@
 import (
 	"fmt"
 	"net/http"
-	"os"
 	"path"
-
-	"github.com/gphotosuploader/google-photos-api-client-go/lib-gphotos/internal/log"
-	"github.com/gphotosuploader/google-photos-api-client-go/lib-gphotos/internal/progress"
 )
 
 // createRawUploadRequest returns a raw (non-resumable) upload request for Google Photos.
-<<<<<<< HEAD
-func createRawUploadRequest(url string, upload *Upload, l log.Logger) (*http.Request, error) {
-	r := &progress.Reporter{
-		reader:       upload.r,
-		writer:       os.Stdout,
-		description:  upload.name,
-		maxBytes:     upload.size,
-		currentBytes: upload.sent,
-	}
-	req, err := http.NewRequest("POST", url, r)
-=======
 func createRawUploadRequest(url string, upload *Upload) (*http.Request, error) {
 	req, err := http.NewRequest("POST", url, upload.r)
->>>>>>> 955aa447
 	if err != nil {
 		return nil, err
 	}
@@ -68,20 +52,8 @@
 
 // createResumeUploadRequest returns a resumable upload request to continue an started upload for Google Photos.
 // url is the unique URL that must be used to complete the upload through all of the remaining requests.
-<<<<<<< HEAD
-func createResumeUploadRequest(url string, upload *Upload, l log.Logger) (*http.Request, error) {
-	r := &progress.Reporter{
-		reader:       upload.r,
-		writer:       os.Stdout,
-		description:  upload.name,
-		maxBytes:     upload.size,
-		currentBytes: upload.sent,
-	}
-	req, err := http.NewRequest("POST", url, r)
-=======
 func createResumeUploadRequest(url string, upload *Upload) (*http.Request, error) {
 	req, err := http.NewRequest("POST", url, upload.r)
->>>>>>> 955aa447
 	if err != nil {
 		return nil, err
 	}
